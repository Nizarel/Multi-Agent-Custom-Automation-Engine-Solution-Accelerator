import logging
from datetime import datetime
from typing import Dict, List, Optional

from context.cosmos_memory_kernel import CosmosMemoryContext
from event_utils import track_event_if_configured
from kernel_agents.agent_base import BaseAgent
from models.messages_kernel import (ActionRequest, AgentMessage, AgentType,
                                    HumanFeedback, HumanFeedbackStatus, InputTask,
                                    Plan, Step, StepStatus)
# pylint: disable=E0611
from semantic_kernel.functions.kernel_function import KernelFunction


class GroupChatManager(BaseAgent):
    """GroupChatManager agent implementation using Semantic Kernel.

    This agent creates and manages plans based on user tasks, breaking them down into steps
    that can be executed by specialized agents to achieve the user's goal.
    """

    def __init__(
        self,
        session_id: str,
        user_id: str,
        memory_store: CosmosMemoryContext,
        tools: Optional[List[KernelFunction]] = None,
        system_message: Optional[str] = None,
        agent_name: str = AgentType.GROUP_CHAT_MANAGER.value,
        agent_tools_list: List[str] = None,
        agent_instances: Optional[Dict[str, BaseAgent]] = None,
        client=None,
        definition=None,
    ) -> None:
        """Initialize the GroupChatManager Agent.

        Args:
            session_id: The current session identifier
            user_id: The user identifier
            memory_store: The Cosmos memory context
            system_message: Optional system message for the agent
            agent_name: Optional name for the agent (defaults to "GroupChatManagerAgent")
            config_path: Optional path to the configuration file
            available_agents: List of available agent names for creating steps
            agent_tools_list: List of available tools across all agents
            agent_instances: Dictionary of agent instances available to the GroupChatManager
            client: Optional client instance (passed to BaseAgent)
            definition: Optional definition instance (passed to BaseAgent)
        """
        # Default system message if not provided
        if not system_message:
            system_message = self.default_system_message(agent_name)

        # Initialize the base agent
        super().__init__(
            agent_name=agent_name,
            session_id=session_id,
            user_id=user_id,
            memory_store=memory_store,
            tools=tools,
            system_message=system_message,
            client=client,
            definition=definition,
        )

        # Store additional GroupChatManager-specific attributes
        self._available_agents = [
            AgentType.HUMAN.value,
            AgentType.HR.value,
            AgentType.MARKETING.value,
            AgentType.PRODUCT.value,
            AgentType.PROCUREMENT.value,
            AgentType.TECH_SUPPORT.value,
            AgentType.GENERIC.value,
        ]
        self._agent_tools_list = agent_tools_list or []
        self._agent_instances = agent_instances or {}

        # Create the Azure AI Agent for group chat operations
        # This will be initialized in async_init
        self._azure_ai_agent = None

    @classmethod
    async def create(
        cls,
        **kwargs: Dict[str, str],
    ) -> None:
        """Asynchronously create the PlannerAgent.

        Creates the Azure AI Agent for planning operations.

        Returns:
            None
        """

        session_id = kwargs.get("session_id")
        user_id = kwargs.get("user_id")
        memory_store = kwargs.get("memory_store")
        tools = kwargs.get("tools", None)
        system_message = kwargs.get("system_message", None)
        agent_name = kwargs.get("agent_name")
        agent_tools_list = kwargs.get("agent_tools_list", None)
        agent_instances = kwargs.get("agent_instances", None)
        client = kwargs.get("client")

        try:
            logging.info("Initializing GroupChatAgent from async init azure AI Agent")

            # Create the Azure AI Agent using AppConfig with string instructions
            agent_definition = await cls._create_azure_ai_agent_definition(
                agent_name=agent_name,
                instructions=system_message,  # Pass the formatted string, not an object
                temperature=0.0,
                response_format=None,
            )

            return cls(
                session_id=session_id,
                user_id=user_id,
                memory_store=memory_store,
                tools=tools,
                system_message=system_message,
                agent_name=agent_name,
                agent_tools_list=agent_tools_list,
                agent_instances=agent_instances,
                client=client,
                definition=agent_definition,
            )

        except Exception as e:
            logging.error(f"Failed to create Azure AI Agent for PlannerAgent: {e}")
            raise

    @staticmethod
    def default_system_message(agent_name=None) -> str:
        """Get the default system message for the agent.
        Args:
            agent_name: The name of the agent (optional)
        Returns:
            The default system message for the agent
        """
        return "You are a GroupChatManager agent responsible for creating and managing plans. You analyze tasks, break them down into steps, and assign them to the appropriate specialized agents."

    async def handle_input_task(self, message: InputTask) -> Plan:
        """
        Handles the input task from the user. This is the initial message that starts the conversation.
        This method should create a new plan.
        """
        logging.info(f"Received input task: {message}")
        await self._memory_store.add_item(
            AgentMessage(
                session_id=message.session_id,
                user_id=self._user_id,
                plan_id="",
                content=f"{message.description}",
                source=AgentType.HUMAN.value,
                step_id="",
            )
        )

        track_event_if_configured(
            "Group Chat Manager - Received and added input task into the cosmos",
            {
                "session_id": message.session_id,
                "user_id": self._user_id,
                "content": message.description,
                "source": AgentType.HUMAN.value,
            },
        )

        # Send the InputTask to the PlannerAgent
        planner_agent = self._agent_instances[AgentType.PLANNER.value]
        result = await planner_agent.handle_input_task(message)
        logging.info(f"Plan created: {result}")
        return result

    async def handle_human_feedback(self, message: HumanFeedback) -> None:
        """
        Handles the human approval feedback for a single step or all steps.
        Updates the step status and stores the feedback in the session context.

        class HumanFeedback(BaseModel):
            step_id: str
            plan_id: str
            session_id: str
            approved: bool
            human_feedback: Optional[str] = None
            updated_action: Optional[str] = None

        class Step(BaseDataModel):

            data_type: Literal["step"] = Field("step", Literal=True)
            plan_id: str
            action: str
            agent: BAgentType
            status: StepStatus = StepStatus.planned
            agent_reply: Optional[str] = None
            human_feedback: Optional[str] = None
            human_approval_status: Optional[HumanFeedbackStatus] = HumanFeedbackStatus.requested
            updated_action: Optional[str] = None
            session_id: (
                str  # Added session_id to the Step model to partition the steps by session_id
            )
            ts: Optional[int] = None
        """
        # Need to retrieve all the steps for the plan
        logging.info(f"GroupChatManager Received human feedback: {message}")

        steps: List[Step] = await self._memory_store.get_steps_by_plan(message.plan_id)
        # Filter for steps that are planned or awaiting feedback

        # Get the first step assigned to HumanAgent for feedback
        human_feedback_step: Step = next(
            (s for s in steps if s.agent == AgentType.HUMAN), None
        )

        # Determine the feedback to use
        if human_feedback_step and human_feedback_step.human_feedback:
            # Use the provided human feedback if available
            received_human_feedback_on_step = human_feedback_step.human_feedback
        else:
            received_human_feedback_on_step = ""

        # Provide generic context to the model
        general_information = f"Today's date is {datetime.now().date()}."

        # Get the general background information provided by the user in regards to the overall plan (not the steps) to add as context.
        plan = await self._memory_store.get_plan_by_session(
            session_id=message.session_id
        )
        if plan.human_clarification_response:
            received_human_feedback_on_plan = (
                f"{plan.human_clarification_request}: {plan.human_clarification_response}"
                + " This information may or may not be relevant to the step you are executing - it was feedback provided by the human user on the overall plan, which includes multiple steps, not just the one you are actioning now."
            )
        else:
            received_human_feedback_on_plan = (
                "No human feedback provided on the overall plan."
            )
        # Combine all feedback into a single string
        received_human_feedback = (
            f"{received_human_feedback_on_step} "
            f"{general_information} "
            f"{received_human_feedback_on_plan}"
        )

        # Update and execute the specific step if step_id is provided
        if message.step_id:
            step = next((s for s in steps if s.id == message.step_id), None)
            if step:
                await self._update_step_status(
                    step, message.approved, received_human_feedback
                )
                if message.approved:
                    await self._execute_step(message.session_id, step)
                else:
                    # Notify the GroupChatManager that the step has been rejected
                    # TODO: Implement this logic later
                    step.status = StepStatus.rejected
                    step.human_approval_status = HumanFeedbackStatus.rejected
                    self._memory_store.update_step(step)
                    track_event_if_configured(
                        "Group Chat Manager - Steps has been rejected and updated into the cosmos",
                        {
                            "status": StepStatus.rejected,
                            "session_id": message.session_id,
                            "user_id": self._user_id,
                            "human_approval_status": HumanFeedbackStatus.rejected,
                            "source": step.agent,
                        },
                    )
        else:
            # Update and execute all steps if no specific step_id is provided
            for step in steps:
                await self._update_step_status(
                    step, message.approved, received_human_feedback
                )
                if message.approved:
                    await self._execute_step(message.session_id, step)
                else:
                    # Notify the GroupChatManager that the step has been rejected
                    # TODO: Implement this logic later
                    step.status = StepStatus.rejected
                    step.human_approval_status = HumanFeedbackStatus.rejected
                    self._memory_store.update_step(step)
                    track_event_if_configured(
                        f"{AgentType.GROUP_CHAT_MANAGER.value} - Step has been rejected and updated into the cosmos",
                        {
                            "status": StepStatus.rejected,
                            "session_id": message.session_id,
                            "user_id": self._user_id,
                            "human_approval_status": HumanFeedbackStatus.rejected,
                            "source": step.agent,
                        },
                    )

    # Function to update step status and add feedback
    async def _update_step_status(
        self, step: Step, approved: bool, received_human_feedback: str
    ):
        if approved:
            step.status = StepStatus.approved
            step.human_approval_status = HumanFeedbackStatus.accepted
        else:
            step.status = StepStatus.rejected
            step.human_approval_status = HumanFeedbackStatus.rejected

        step.human_feedback = received_human_feedback
        step.status = StepStatus.completed
        await self._memory_store.update_step(step)
        track_event_if_configured(
            f"{AgentType.GROUP_CHAT_MANAGER.value} - Received human feedback, Updating step and updated into the cosmos",
            {
                "status": StepStatus.completed,
                "session_id": step.session_id,
                "user_id": self._user_id,
                "human_feedback": received_human_feedback,
                "source": step.agent,
            },
        )

    async def _execute_step(self, session_id: str, step: Step):
        """
        Executes the given step by sending an ActionRequest to the appropriate agent.
        """
        # Update step status to 'action_requested'
        step.status = StepStatus.action_requested
        await self._memory_store.update_step(step)
        track_event_if_configured(
            f"{AgentType.GROUP_CHAT_MANAGER.value} - Update step to action_requested and updated into the cosmos",
            {
                "status": StepStatus.action_requested,
                "session_id": step.session_id,
                "user_id": self._user_id,
                "source": step.agent,
            },
        )

        # generate conversation history for the invoked agent
        plan = await self._memory_store.get_plan_by_session(session_id=session_id)
        steps: List[Step] = await self._memory_store.get_steps_by_plan(plan.id)

        current_step_id = step.id
        # Initialize the formatted string
        formatted_string = ""
        formatted_string += "<conversation_history>Here is the conversation history so far for the current plan. This information may or may not be relevant to the step you have been asked to execute."
        formatted_string += f"The user's task was:\n{plan.summary}\n\n"
        formatted_string += (
            f" human_clarification_request:\n{plan.human_clarification_request}\n\n"
        )
        formatted_string += (
            f" human_clarification_response:\n{plan.human_clarification_response}\n\n"
        )
        formatted_string += (
            "The conversation between the previous agents so far is below:\n"
        )

        # Iterate over the steps until the current_step_id
        for i, step in enumerate(steps):
            if step.id == current_step_id:
                break
            formatted_string += f"Step {i}\n"
            formatted_string += f"{AgentType.GROUP_CHAT_MANAGER.value}: {step.action}\n"
            formatted_string += f"{step.agent.value}: {step.agent_reply}\n"
        formatted_string += "<conversation_history \\>"

        logging.info(f"Formatted string: {formatted_string}")

        action_with_history = f"{formatted_string}. Here is the step to action: {step.action}. ONLY perform the steps and actions required to complete this specific step, the other steps have already been completed. Only use the conversational history for additional information, if it's required to complete the step you have been assigned."

        # Send action request to the appropriate agent
        action_request = ActionRequest(
            step_id=step.id,
            plan_id=step.plan_id,
            session_id=session_id,
            action=action_with_history,
            agent=step.agent,
        )
        logging.info(f"Sending ActionRequest to {step.agent.value}")

        if step.agent != "":
            agent_name = step.agent.value
<<<<<<< HEAD
            formatted_agent = agent_name.replace("_"," ")
=======
            formatted_agent = agent_name.replace("_", " ")
>>>>>>> dc8c6731
        else:
            raise ValueError(f"Check {step.agent} is missing")

        await self._memory_store.add_item(
            AgentMessage(
                session_id=session_id,
                user_id=self._user_id,
                plan_id=step.plan_id,
                content=f"Requesting {formatted_agent} to perform action: {step.action}",
                source=AgentType.GROUP_CHAT_MANAGER.value,
                step_id=step.id,
            )
        )

        track_event_if_configured(
            f"{AgentType.GROUP_CHAT_MANAGER.value} - Requesting {formatted_agent} to perform the action and added into the cosmos",
            {
                "session_id": session_id,
                "user_id": self._user_id,
                "plan_id": step.plan_id,
                "content": f"Requesting {formatted_agent} to perform action: {step.action}",
                "source": AgentType.GROUP_CHAT_MANAGER.value,
                "step_id": step.id,
            },
        )

        if step.agent == AgentType.HUMAN.value:
            # we mark the step as complete since we have received the human feedback
            # Update step status to 'completed'
            step.status = StepStatus.completed
            await self._memory_store.update_step(step)
            logging.info(
                "Marking the step as complete - Since we have received the human feedback"
            )
            track_event_if_configured(
                "Group Chat Manager - Steps completed - Received the human feedback and updated into the cosmos",
                {
                    "session_id": session_id,
                    "user_id": self._user_id,
                    "plan_id": step.plan_id,
                    "content": "Marking the step as complete - Since we have received the human feedback",
                    "source": step.agent,
                    "step_id": step.id,
                },
            )
        else:
            # Use the agent from the step to determine which agent to send to
            agent = self._agent_instances[step.agent.value]
            await agent.handle_action_request(
                action_request
            )  # this function is in base_agent.py
            logging.info(f"Sent ActionRequest to {step.agent.value}")<|MERGE_RESOLUTION|>--- conflicted
+++ resolved
@@ -380,11 +380,7 @@
 
         if step.agent != "":
             agent_name = step.agent.value
-<<<<<<< HEAD
-            formatted_agent = agent_name.replace("_"," ")
-=======
             formatted_agent = agent_name.replace("_", " ")
->>>>>>> dc8c6731
         else:
             raise ValueError(f"Check {step.agent} is missing")
 
